# 2.25.x Release Series

Pants is a fast, scalable, user-friendly build system for codebases of all sizes.

Pants is an open-source project that is not owned or controlled by any one company or organization, and does incur some expenses. These expenses are managed by Pants Build, a non-profit that was established for this purpose. This non-profit's only source of revenue is [sponsorship](https://www.pantsbuild.org/sponsorship) by individuals and companies that use Pants.

We offer [formal sponsorship tiers for companies](https://www.pantsbuild.org/sponsorship), as well as individual sponsorships via [GitHub](https://github.com/sponsors/pantsbuild).

Thank you to [Klayvio](https://www.klaviyo.com/) and [Normal Computing](https://normalcomputing.ai/) for their Platinum tier support through throughout this release.

## What's New

### Highlights

### Deprecations

- **macOS versions**: Pants v2.25 is now built and tested on newer macOS versions: 13 (x86-64, previously 10.15) and macOS 14 (arm64, previously 11). The deprecation of the older versions were announced in Pants 2.23 and 2.24, and are driven by Apple's support schedule; they also help reduce cost for the volunteer-driven Pantsbuild organisation. Using Pants on older versions may or may not work.

### General

- Fixed a longstanding bug in the processing of [synthetic targets](https://www.pantsbuild.org/2.24/docs/writing-plugins/the-target-api/concepts#synthetic-targets-api). This fix has the side-effect of requiring immutability and hashability of scalar values in BUILD files, which was always assumed but not enforced. This may cause BUILD file parsing errors, if you have custom field types involving custom mutable data structures. See ([#21725](https://github.com/pantsbuild/pants/pull/21725)) for more.
- [Fixed](https://github.com/pantsbuild/pants/pull/21665) bug where `pants --export-resolve=<resolve> --export-py-generated-sources-in-resolve=<resolve>` fails (see [#21659](https://github.com/pantsbuild/pants/issues/21659) for more info).
- [Fixed](https://github.com/pantsbuild/pants/pull/21694) bug where an `archive` target is unable to produce a ZIP file with no extension (see [#21693](https://github.com/pantsbuild/pants/issues/21693) for more info).
- `[subprocess-environment].env_vars` and `extra_env_vars` (on many subsystems and targets) now supports a generalised glob syntax using Python [fnmatch](https://docs.python.org/3/library/fnmatch.html) to construct patterns like `AWS_*`, `TF_*`, and `S2TESTS_*`.

#### Remote Caching/Execution

Pants now sends a `user-agent` header with every request to a remote store or a remote execution service,
even when other headers are configured. If necessary, the user may override the user agent by specifying
one in `remote_store_headers` or `remote_execution_headers`.

Pants now supports the `{chroot}` replacement marker in remote execution contexts. (With local and Docker execution, the `{chroot}` marker is replaced with the absolute path of the sandbox directory if it appears in program arguments or environment variables. Pants will do the same as well in remote execution contexts. This requires `/bin/bash` to be available on the remote execution server.)

The OpenDAL library powering the Github Actions cache backend has been updated, picking up some bug fixes for Github Enterprise Server instances using AWS S3 as backing storage for the Github Actions cache.

### New Options System

The "legacy" options system is removed in this release. All options parsing is now handled by the new, native parser.

### Internal Python Upgrade

The version of Python used by Pants itself has been updated to [3.11](https://docs.python.org/3/whatsnew/3.11.html). To support this the [Pants Launcher Binary](https://www.pantsbuild.org/blog/2023/02/23/the-pants-launcher-binary-a-much-simpler-way-to-install-and-run-pants) known as  [`scie-pants`](https://github.com/pantsbuild/scie-pants/) now has a minimum version of `0.12.2`.  To update to the latest launcher binary, either:
- Use the package manager you used to install Pants. For example, with Homebrew: `brew update && brew upgrade pantsbuild/tap/pants`.
- Use its built-in self-update functionality: `SCIE_BOOT=update pants`.

That Pants itself happens to be partially writtin in Python has no bearing on the versions of Python that Pants can use to test and build your code.

### Goals

### Backends

#### Docker

Future versions of Pants will use a new parser for Dockerfiles, implemented in Rust. This parser is faster and does not require installing extra dependencies. To aid in this migration, please set [the `[dockerfile-parser].use_rust_parser` option](https://www.pantsbuild.org/2.25/reference/subsystems/dockerfile-parser#use_rust_parser), to either ([please let us know](https://github.com/pantsbuild/pants/issues/new/choose), if you find any issues with the new parser):

``` toml
# Opt-in to the new parser now:
[dockerfile-parser]
use_rust_parser = true

# Or, continue using the old parser if you find issues with the new parser:
[dockerfile-parser]
use_rust_parser = false
```

Strict adherence to the [schema of Docker registry configuration](https://www.pantsbuild.org/2.25/reference/subsystems/docker#registries) is now required.
Previously we did ad-hoc coercion of some field values, so that, e.g., you could provide a "true"/"false" string as a boolean value. Now we require actual booleans.

Fixed an error which was caused when the same tool appeaed in both the `--docker-tools` and `--docker-optional-tools` options.

#### Helm

Strict adherence to the [schema of Helm OCI registry configuration](https://www.pantsbuild.org/2.25/reference/subsystems/helm#registries) is now required.
Previously we did ad-hoc coercion of some field values, so that, e.g., you could provide a "true"/"false" string as a boolean value. Now we require actual booleans.

The `helm_infer.external_docker_images` glob syntax has been generalized.  In addition to `*`, you can now use Python [fnmatch](https://docs.python.org/3/library/fnmatch.html) to construct patterns like `quay.io/*`.

Fixed a bug where linting with the Helm backend enabled could induce serialization errors with the [workunit-logger](https://www.pantsbuild.org/2.25/reference/subsystems/workunit-logger).

#### Python

The AWS Lambda backend now provides built-in complete platforms for the Python 3.13 runtime.

Several improvements to the Python Build Standalone backend (`pants.backend.python.providers.experimental.python_build_standalone`):

- The backend now supports filtering PBS releases via their "release tag" via [the new `--python-build-standalone-release-constraints` option](https://www.pantsbuild.org/2.25/reference/subsystems/python-build-standalone-python-provider#release_constraints). THe PBS "known versions" database now contains metadata on all known PBS versions, and not just the latest PBS release tag per Python patchlevel.

- The backend will now infer metadata for a PBS release from a given URL if the URL conforms to the naming convention used by the PBS project. The inferred metadata is Python version, PBS release tag, and platform.

- The `--python-build-standalone-known-python-versions` option now accepts a three field format where each value is `SHA256|FILE_SIZE|URL`. All of the PBS release metadata will be parsed from the URL (which must use the naming convention used by the PBS project). (The existing five-field format is still accepted and will now allow the version and platform fields to be blank if that data can be inferred from the URL.)

- Metadata on PBS releases is current to PBS release 20250115.

Changed references to Python Build Standalone to not refer to the [GitHub organization](https://github.com/astral-sh/python-build-standalone) as described in [Transferring Python Build Standalone Stewardship to Astral](https://gregoryszorc.com/blog/2024/12/03/transferring-python-build-standalone-stewardship-to-astral/).

The default version of the [Pex](https://docs.pex-tool.org/) tool has been updated from 2.20.3 to [2.29.0](https://github.com/pex-tool/pex/releases/tag/v2.29.0).  Among many improvements and bug fixes, this unlocks support for pip [24.3.1](https://pip.pypa.io/en/stable/news/#v24-3-1).

The `pants.backend.experimental.python.lint.ruff.check` backend [now supports](https://github.com/pantsbuild/pants/pull/21783) including [Ruff's output file as a report](https://www.pantsbuild.org/2.25/docs/python/overview/linters-and-formatters#bandit-flake8-pylint-and-ruff-report-files).

#### Go

Fix a bug with the setup of the gRPC protobuf plugins where a `go install` invocation was prevented from accessing the Go module proxy during its build of those plugins, which caused those builds to fail.


##### NEW: Python for OpenAPI

A new experimental `pants.backend.experimental.openapi.codegen.python` backend
was added to support python codegen for OpenAPI documents.

##### Black

[The `pants.backend.python.lint.black` backend](https://www.pantsbuild.org/2.25/reference/subsystems/black) now uses version 24.8.0 by default, upgrading from 23.12.1. This comes with a new stable style (see [release notes for 24.1.0](https://black.readthedocs.io/en/stable/change_log.html) for details) which may result in extensive reformatting.

To override Pants' default version, use [the `install_from_resolve` option](https://www.pantsbuild.org/2.25/reference/subsystems/black#install_from_resolve) and/or [the `interpreter_constraints` option](https://www.pantsbuild.org/2.25/reference/subsystems/black#interpreter_constraints). The style changes may be extensive, so, to make upgrading to Pants 2.25 easier, we provide the old lockfile as built-in, for now (Pants will remove this in future, so you should switch to your own lockfile, and/or upgrade to the default Black 24, soon). To use this lockfile, and remain on Black 23, configure a resolve as follows:

``` toml
# pants.toml

[python.resolves]
...
black = "resource://pants.backend.python.lint.black/black-23.12.lock"

[black]
install_from_resolve = "black"
```

To take control of your Black version independent of Pants' default, configure a resolve similar to the following, and generate the lockfile with `pants generate-lockfiles --resolve=your-resolve-name`:

``` toml
# pants.toml

[python.resolves]
...
your-resolve-name = "3rdparty/python/your-resolve-name.lock"

[black]
install_from_resolve = "your-resolve-name"
```

``` python
# BUILD
python_requirement(name="black", resolve="your-resolve-name", requirements=["black>=23,<24"])
```
#### Shell

The previously deprecated `[shell-setup].tailor` option has now been removed. See [`[shell-setup].tailor_sources`](https://www.pantsbuild.org/2.25/reference/subsystems/shell-setup#tailor_sources) and [`[shell-setup].tailor_shunit2_tests`](https://www.pantsbuild.org/2.25/reference/subsystems/shell#tailor_shunit2_tests) to update.

<<<<<<< HEAD
#### Javascript

The NodeJS subsystem now supports configuring additional tools that should be available in the NodeJS process execution. These tools can be configured via two options:

- [`[nodejs].tools`](https://www.pantsbuild.org/2.25/reference/subsystems/nodejs#tools): Specify additional executables required by nodejs processes.
- [`[nodejs].optional_tools`](https://www.pantsbuild.org/2.25/reference/subsystems/nodejs#optional_tools): Additional tools that may be needed but aren't required. Unlike `tools`, the build won't fail if these aren't found. Useful for tools that only exist in some environments.

The paths to these tools will be included in the PATH used in the execution sandbox, so that they may be used by NodeJS processes during execution.
=======
#### nFPM

The nFPM backend has a new plugin hook that allows plugins to inject field values that are used to generate nfpm config. To use this, a plugin needs to implement `InjectNfpmPackageFieldsRequest`:

```python
from pants.backend.nfpm.fields.version import NfpmVersionField, NfpmVersionReleaseField
from pants.backend.nfpm.util_rules.inject_config import InjectedNfpmPackageFields, InjectNfpmPackageFieldsRequest
from pants.engine.internals.native_engine import Address, Field
from pants.engine.rules import rule

class MyCustomInjectFieldsRequest(InjectNfpmPackageFieldsRequest):
    @classmethod
    def is_applicable(cls, target) -> bool:
        # this could check the target's address, packager, package_name field, etc.
        return True

@rule
def inject_my_custom_fields(request: MyCustomInjectFieldsRequest) -> InjectedNfpmPackageFields:
    # this could get the version from a file
    version = "9.8.7-dev+git"
    release = 6
    fields: list[Field] = [
        NfpmVersionField(version, request.target.address),
        NfpmVersionReleaseField(release, request.target.address),
    ]
    return InjectedNfpmPackageFields(fields, address=request.target.address)
```

#### JavaScript

The dependency inference now considers `.ts` and `.tsx` file extensions.
>>>>>>> db9cf592

### Plugin API changes

The version of Python used by Pants itself is now [3.11](https://docs.python.org/3/whatsnew/3.11.html) (up from 3.9).

The oldest [glibc version](https://www.sourceware.org/glibc/wiki/Glibc%20Timeline) supported by the published Pants wheels is now 2.28.  This should have no effect unless you are running on extremely old Linux distributions.  See <https://github.com/pypa/manylinux> for background context on Python wheels and C libraries.


## Full Changelog

For the full changelog, see the individual GitHub Releases for this series: <https://github.com/pantsbuild/pants/releases><|MERGE_RESOLUTION|>--- conflicted
+++ resolved
@@ -145,16 +145,6 @@
 
 The previously deprecated `[shell-setup].tailor` option has now been removed. See [`[shell-setup].tailor_sources`](https://www.pantsbuild.org/2.25/reference/subsystems/shell-setup#tailor_sources) and [`[shell-setup].tailor_shunit2_tests`](https://www.pantsbuild.org/2.25/reference/subsystems/shell#tailor_shunit2_tests) to update.
 
-<<<<<<< HEAD
-#### Javascript
-
-The NodeJS subsystem now supports configuring additional tools that should be available in the NodeJS process execution. These tools can be configured via two options:
-
-- [`[nodejs].tools`](https://www.pantsbuild.org/2.25/reference/subsystems/nodejs#tools): Specify additional executables required by nodejs processes.
-- [`[nodejs].optional_tools`](https://www.pantsbuild.org/2.25/reference/subsystems/nodejs#optional_tools): Additional tools that may be needed but aren't required. Unlike `tools`, the build won't fail if these aren't found. Useful for tools that only exist in some environments.
-
-The paths to these tools will be included in the PATH used in the execution sandbox, so that they may be used by NodeJS processes during execution.
-=======
 #### nFPM
 
 The nFPM backend has a new plugin hook that allows plugins to inject field values that are used to generate nfpm config. To use this, a plugin needs to implement `InjectNfpmPackageFieldsRequest`:
@@ -186,7 +176,13 @@
 #### JavaScript
 
 The dependency inference now considers `.ts` and `.tsx` file extensions.
->>>>>>> db9cf592
+
+The NodeJS subsystem now supports configuring additional tools that should be available in the NodeJS process execution. These tools can be configured via two options:
+
+- [`[nodejs].tools`](https://www.pantsbuild.org/2.25/reference/subsystems/nodejs#tools): Specify additional executables required by nodejs processes.
+- [`[nodejs].optional_tools`](https://www.pantsbuild.org/2.25/reference/subsystems/nodejs#optional_tools): Additional tools that may be needed but aren't required. Unlike `tools`, the build won't fail if these aren't found. Useful for tools that only exist in some environments.
+
+The paths to these tools will be included in the PATH used in the execution sandbox, so that they may be used by NodeJS processes during execution.
 
 ### Plugin API changes
 
